--- conflicted
+++ resolved
@@ -1,17 +1,12 @@
-<<<<<<< HEAD
-import warnings
-=======
 from sklearn.base import BaseEstimator, RegressorMixin
->>>>>>> cc8d6fe9
 
 import pandas as pd
 from sklearn.base import BaseEstimator
 from sklearn.utils import check_array, check_X_y
 from sklearn.utils.validation import check_is_fitted
 
-<<<<<<< HEAD
 
-class BaseDownscaler(BaseEstimator):
+class AbstractDownscaler(BaseEstimator, RegressorMixin):
     pass
 
 
@@ -91,8 +86,4 @@
         if check_params.get('ensure_2d', True):
             self._check_n_features(X, reset=reset)
 
-        return out
-=======
-class AbstractDownscaler(BaseEstimator, RegressorMixin):
-    pass
->>>>>>> cc8d6fe9
+        return out