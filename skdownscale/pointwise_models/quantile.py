import collections
import copy

import numpy as np
from sklearn.base import BaseEstimator, RegressorMixin, TransformerMixin
from sklearn.linear_model import LinearRegression
from sklearn.preprocessing import QuantileTransformer, quantile_transform
from sklearn.utils import check_array
from sklearn.utils.validation import check_is_fitted

from .trend import LinearTrendTransformer
from .utils import check_max_features, default_none_kwargs

SYNTHETIC_MIN = -1e20
SYNTHETIC_MAX = 1e20

Cdf = collections.namedtuple('CDF', ['pp', 'vals'])


def plotting_positions(n, alpha=0.4, beta=0.4):
    '''Returns a monotonic array of plotting positions.

    Parameters
    ----------
    n : int
        Length of plotting positions to return.
    alpha, beta : float
        Plotting positions parameter. Default is 0.4.

    Returns
    -------
    positions : ndarray
        Quantile mapped data with shape from `input_data` and probability
        distribution from `data_to_match`.

    See Also
    --------
    scipy.stats.mstats.plotting_positions
    '''
    return (np.arange(1, n + 1) - alpha) / (n + 1.0 - alpha - beta)


class QuantileMapper(TransformerMixin, BaseEstimator):
    """Transform features using quantile mapping.

    Parameters
    ----------
    detrend : boolean, optional
        If True, detrend the data before quantile mapping and add the trend
        back after transforming. Default is False.
    lt_kwargs : dict, optional
        Dictionary of keyword arguments to pass to the LinearTrendTransformer
    qm_kwargs : dict, optional
        Dictionary of keyword arguments to pass to the QuantileMapper

    Attributes
    ----------
    x_cdf_fit_ : QuantileTransformer
        QuantileTranform for fit(X)
    """

    _fit_attributes = ['x_cdf_fit_']

    def __init__(self, detrend=False, lt_kwargs=None, qt_kwargs=None):

        self.detrend = detrend
        self.lt_kwargs = lt_kwargs
        self.qt_kwargs = qt_kwargs

    def fit(self, X, y=None):
        """Fit the quantile mapping model.

        Parameters
        ----------
        X : array-like, shape  [n_samples, n_features]
            Training data.
        """
        # TO-DO: fix validate data fctn
        X = self._validate_data(X)

        qt_kws = default_none_kwargs(self.qt_kwargs, copy=True)

        if 'n_quantiles' not in qt_kws:
            qt_kws['n_quantiles'] = len(X)

        # maybe detrend the input datasets
        if self.detrend:
            lt_kwargs = default_none_kwargs(self.lt_kwargs)
            x_to_cdf = LinearTrendTransformer(**lt_kwargs).fit_transform(X)
        else:
            x_to_cdf = X

        # calculate the cdfs for X
        # TODO: replace this transformer with something that uses robust
        # empirical cdf plotting positions
        qt = QuantileTransformer(**qt_kws)

        self.x_cdf_fit_ = qt.fit(x_to_cdf)

        return self

    def transform(self, X):
        """Perform the quantile mapping.

        Parameters
        ----------
        X : array_like, shape [n_samples, n_features]
            Samples.

        Returns
        -------
        y : ndarray of shape (n_samples, )
            Transformed data
        """
        # validate input data
        check_is_fitted(self)
        # TO-DO: fix validate_data fctn
        X = self._validate_data(X)

        # maybe detrend the datasets
        if self.detrend:
            lt_kwargs = default_none_kwargs(self.lt_kwargs)
            x_trend = LinearTrendTransformer(**lt_kwargs).fit(X)
            x_to_cdf = x_trend.transform(X)
        else:
            x_to_cdf = X

        # do the final mapping
        qt_kws = default_none_kwargs(self.qt_kwargs, copy=True)
        if 'n_quantiles' not in qt_kws:
            qt_kws['n_quantiles'] = len(X)

        x_quantiles = quantile_transform(x_to_cdf, copy=True, **qt_kws)
        x_qmapped = self.x_cdf_fit_.inverse_transform(x_quantiles)

        # add the trend back
        if self.detrend:
            x_qmapped = x_trend.inverse_transform(x_qmapped)

        return x_qmapped

    def _more_tags(self):
        return {'_xfail_checks': {'check_methods_subset_invariance': 'because'}}


class QuantileMappingReressor(RegressorMixin, BaseEstimator):
    """Transform features using quantile mapping.

    Parameters
    ----------
    extrapolate : str, optional
        How to extend the cdfs at the tails. Valid options include {`'min'`, `'max'`, `'both'`, `'1to1'`, `None`}
    n_endpoints : int
        Number of endpoints to include when extrapolating the tails of the cdf

    Attributes
    ----------
    _X_cdf : Cdf
        NamedTuple representing the fit's X cdf
    _y_cdf : Cdf
        NamedTuple representing the fit's y cdf
    """

    _fit_attributes = ['_X_cdf', '_y_cdf']

    def __init__(self, extrapolate=None, n_endpoints=10):
        self.extrapolate = extrapolate
        self.n_endpoints = n_endpoints

        if self.n_endpoints < 2:
            raise ValueError('Invalid number of n_endpoints, must be >= 2')

    def fit(self, X, y, **kwargs):
        """Fit the quantile mapping regression model.

        Parameters
        ----------
        X : array-like, shape  [n_samples, 1]
            Training data.

        Returns
        -------
        self : object
        """
        X = check_array(
            X, dtype='numeric', ensure_min_samples=2 * self.n_endpoints + 1, ensure_2d=True
        )
        y = check_array(
            y, dtype='numeric', ensure_min_samples=2 * self.n_endpoints + 1, ensure_2d=False
        )

        X = check_max_features(X, n=1)

        self._X_cdf = self._calc_extrapolated_cdf(X, sort=True, extrapolate=self.extrapolate)
        self._y_cdf = self._calc_extrapolated_cdf(y, sort=True, extrapolate=self.extrapolate)

        return self

    def predict(self, X, **kwargs):
        """Predict regression for target X.

        Parameters
        ----------
        X : array_like, shape [n_samples, 1]
            Samples.

        Returns
        -------
        y : ndarray of shape (n_samples, )
            Predicted data.
        """
        check_is_fitted(self, self._fit_attributes)
        X = check_array(X, ensure_2d=True)

        X = X[:, 0]

        sort_inds = np.argsort(X)

        X_cdf = self._calc_extrapolated_cdf(X[sort_inds], sort=False, extrapolate=self.extrapolate)

        # Fill value for when x < xp[0] or x > xp[-1] (i.e. when X_cdf vals are out of range for self._X_cdf vals)
        left = -np.inf if self.extrapolate in ['min', 'both'] else None
        right = np.inf if self.extrapolate in ['max', 'both'] else None
        # For all values in future X, find the corresponding percentile in historical X 
        X_cdf.pp[:] = np.interp(
            X_cdf.vals, self._X_cdf.vals, self._X_cdf.pp, left=left, right=right
        )

        # Extrapolate the tails beyond 1.0 to handle "new extremes", only triggered when the new extremes are even more drastic then 
        # the linear extrapolation result from historical X at SYNTHETIC_MIN and SYNTHETIC_MAX 
        if np.isinf(X_cdf.pp).any():
            lower_inds = np.nonzero(-np.inf == X_cdf.pp)[0]
            upper_inds = np.nonzero(np.inf == X_cdf.pp)[0]
            model = LinearRegression()
            if len(lower_inds):
                s = slice(lower_inds[-1] + 1, lower_inds[-1] + 1 + self.n_endpoints)
                model.fit(X_cdf.pp[s].reshape(-1, 1), X_cdf.vals[s].reshape(-1, 1))
                X_cdf.pp[lower_inds] = model.predict(X_cdf.vals[lower_inds].reshape(-1, 1))
            if len(upper_inds):
                s = slice(upper_inds[0] - self.n_endpoints, upper_inds[0])
                model.fit(X_cdf.pp[s].reshape(-1, 1), X_cdf.vals[s].reshape(-1, 1))
                X_cdf.pp[upper_inds] = model.predict(X_cdf.vals[upper_inds].reshape(-1, 1))

        # do the full quantile mapping
        y_hat = np.full_like(X, np.nan)
        y_hat[sort_inds] = np.interp(X_cdf.pp, self._y_cdf.pp, self._y_cdf.vals)[1:-1]

        # If extrapolate is 1to1, apply the offset between X and y to the
        # tails of y_hat
        if self.extrapolate == '1to1':
            X_fit_len = len(self._X_cdf.vals)
            X_fit_min = self._X_cdf.vals[0]
            X_fit_max = self._X_cdf.vals[-1]

            y_fit_len = len(self._y_cdf.vals)
            y_fit_min = self._y_cdf.vals[0]
            y_fit_max = self._y_cdf.vals[-1]

            # adjust values over fit max
            inds = X > X_fit_max
            if inds.any():
                if X_fit_len == y_fit_len:
                    y_hat[inds] = y_fit_max + (X[inds] - X_fit_max)
                elif X_fit_len > y_fit_len:
                    X_fit_at_y_fit_max = np.interp(
                        self._y_cdf.pp[-1], self._X_cdf.pp, self._X_cdf.vals
                    )
                    y_hat[inds] = y_fit_max + (X[inds] - X_fit_at_y_fit_max)
                elif X_fit_len < y_fit_len:
                    y_fit_at_X_fit_max = np.interp(
                        self._X_cdf.pp[-1], self._y_cdf.pp, self._y_cdf.vals
                    )
                    y_hat[inds] = y_fit_at_X_fit_max + (X[inds] - X_fit_max)

            # adjust values under fit min
            inds = X < X_fit_min
            if inds.any():
                if X_fit_len == y_fit_len:
                    y_hat[inds] = y_fit_min + (X[inds] - X_fit_min)
                elif X_fit_len > y_fit_len:
                    X_fit_at_y_fit_min = np.interp(
                        self._y_cdf.pp[0], self._X_cdf.pp, self._X_cdf.vals
                    )
                    y_hat[inds] = X_fit_min + (X[inds] - X_fit_at_y_fit_min)
                elif X_fit_len < y_fit_len:
                    y_fit_at_X_fit_min = np.interp(
                        self._X_cdf.pp[0], self._y_cdf.pp, self._y_cdf.vals
                    )
                    y_hat[inds] = y_fit_at_X_fit_min + (X[inds] - X_fit_min)

        return y_hat

    def _calc_extrapolated_cdf(
        self, data, sort=True, extrapolate=None, pp_min=SYNTHETIC_MIN, pp_max=SYNTHETIC_MAX
    ):
        """ Calculate a new extrapolated cdf

        The goal of this function is to create a CDF with bounds outside the [0, 1] range.
        This allows for quantile mapping beyond observed data points.

        Parameters
        ----------
        data : array_like, shape [n_samples, 1]
            Input data (can be unsorted)
        sort : bool
            If true, sort the data before building the CDF
        extrapolate : str or None
            How to extend the cdfs at the tails. Valid options include {`'min'`, `'max'`, `'both'`, `'1to1'`, `None`}
        pp_min, pp_max : float
            Plotting position min/max values.

        Returns
        -------
        cdf : Cdf (NamedTuple)
        """

        n = len(data)

        # plotting positions
        pp = np.empty(n + 2)
        pp[1:-1] = plotting_positions(n)

        # extended data values (sorted)
        if data.ndim == 2:
            data = data[:, 0]
        if sort:
            data = np.sort(data)
        vals = np.full(n + 2, np.nan)
        vals[1:-1] = data
        vals[0] = data[0]
        vals[-1] = data[-1]

        # Add endpoints to the vector of plotting positions
        if extrapolate in [None, '1to1']:
            pp[0] = pp[1]
            pp[-1] = pp[-2]
        elif extrapolate == 'both':
            pp[0] = pp_min
            pp[-1] = pp_max
        elif extrapolate == 'max':
            pp[0] = pp[1]
            pp[-1] = pp_max
        elif extrapolate == 'min':
            pp[0] = pp_min
            pp[-1] = pp[-2]
        else:
            raise ValueError('unknown value for extrapolate: %s' % extrapolate)

        if extrapolate in ['min', 'max', 'both']:

            model = LinearRegression()

            # extrapolate lower end point
            if extrapolate in ['min', 'both']:
                s = slice(1, self.n_endpoints + 1)
                # fit linear model to first n_endpoints
                model.fit(pp[s].reshape(-1, 1), vals[s].reshape(-1, 1))
                # calculate the data value pp[0]
                vals[0] = model.predict(pp[0].reshape(-1, 1))

            # extrapolate upper end point
            if extrapolate in ['max', 'both']:
                s = slice(-self.n_endpoints - 1, -1)
                # fit linear model to last n_endpoints
                model.fit(pp[s].reshape(-1, 1), vals[s].reshape(-1, 1))
                # calculate the data value pp[-1]
                vals[-1] = model.predict(pp[-1].reshape(-1, 1))

        return Cdf(pp, vals)

    def _more_tags(self):
        return {
            '_xfail_checks': {
                'check_estimators_dtypes': 'QuantileMappingReressor only suppers 1 feature',
                'check_fit_score_takes_y': 'QuantileMappingReressor only suppers 1 feature',
                'check_estimators_fit_returns_self': 'QuantileMappingReressor only suppers 1 feature',
                'check_estimators_fit_returns_self(readonly_memmap=True)': 'QuantileMappingReressor only suppers 1 feature',
                'check_dtype_object': 'QuantileMappingReressor only suppers 1 feature',
                'check_pipeline_consistency': 'QuantileMappingReressor only suppers 1 feature',
                'check_estimators_nan_inf': 'QuantileMappingReressor only suppers 1 feature',
                'check_estimators_overwrite_params': 'QuantileMappingReressor only suppers 1 feature',
                'check_estimators_pickle': 'QuantileMappingReressor only suppers 1 feature',
                'check_fit2d_predict1d': 'QuantileMappingReressor only suppers 1 feature',
                'check_methods_subset_invariance': 'QuantileMappingReressor only suppers 1 feature',
                'check_fit2d_1sample': 'QuantileMappingReressor only suppers 1 feature',
                'check_dict_unchanged': 'QuantileMappingReressor only suppers 1 feature',
                'check_dont_overwrite_parameters': 'QuantileMappingReressor only suppers 1 feature',
                'check_fit_idempotent': 'QuantileMappingReressor only suppers 1 feature',
                'check_n_features_in': 'QuantileMappingReressor only suppers 1 feature',
                'check_estimators_empty_data_messages': 'skip due to odd sklearn string matching in unit test',
                'check_regressors_train': 'QuantileMappingReressor only suppers 1 feature',
                'check_regressors_train(readonly_memmap=True)': 'QuantileMappingReressor only suppers 1 feature',
                'check_regressors_train(readonly_memmap=True,X_dtype=float32)': 'QuantileMappingReressor only suppers 1 feature',
                'check_regressor_data_not_an_array': 'QuantileMappingReressor only suppers 1 feature',
                'check_regressors_no_decision_function': 'QuantileMappingReressor only suppers 1 feature',
                'check_supervised_y_2d': 'QuantileMappingReressor only suppers 1 feature',
                'check_regressors_int': 'QuantileMappingReressor only suppers 1 feature',
                'check_methods_sample_order_invariance': 'QuantileMappingReressor only suppers 1 feature',
            },
        }


class EquidistantCdfMatcher(QuantileMappingReressor):
    """Transform features using equidistant CDF matching, a version of quantile mapping that preserves the difference or ratio between X_test and X_train.

    Parameters
    ----------
    extrapolate : str, optional
        How to extend the cdfs at the tails. Valid options include {`'min'`, `'max'`, `'both'`, `'1to1'`, `None`}
    n_endpoints : int
        Number of endpoints to include when extrapolating the tails of the cdf

    Attributes
    ----------
    _X_cdf : Cdf
        NamedTuple representing the fit's X cdf
    _y_cdf : Cdf
        NamedTuple representing the fit's y cdf
    """

    _fit_attributes = ['_X_cdf', '_y_cdf']

    def __init__(self, kind='difference', extrapolate=None, n_endpoints=10, max_ratio=None):
        if kind not in ['difference', 'ratio']:
            raise NotImplementedError('kind must be either difference or ratio')
        self.kind = kind
        self.extrapolate = extrapolate
        self.n_endpoints = n_endpoints
        # John Abatzoglou's code seems to have a max ratio for precip at 5.0 https://github.com/jhamman/MACA/blob/master/MACAv2jointtas/METHOD/BIASCORRECT/get_bias_correction.m#L27
        self.max_ratio = max_ratio

        if self.n_endpoints < 2:
            raise ValueError('Invalid number of n_endpoints, must be >= 2')

    def predict(self, X, **kwargs):
        """Predict regression for target X.

        Parameters
        ----------
        X : array_like, shape [n_samples, 1]
            Samples.

        Returns
        -------
        y : ndarray of shape (n_samples, )
            Predicted data.
        """
        check_is_fitted(self, self._fit_attributes)
        X = check_array(X, ensure_2d=True)

        X = X[:, 0]

        sort_inds = np.argsort(X)

        X_cdf = self._calc_extrapolated_cdf(X[sort_inds], sort=False, extrapolate=self.extrapolate)
        X_train_vals = np.interp(x=X_cdf.pp, xp=self._X_cdf.pp, fp=self._X_cdf.vals)

        # generate y value as historical y plus/multiply by quantile difference 
        if self.kind == 'difference':
            diff = X_cdf.vals - X_train_vals 
            sorted_y_hat = np.interp(x=X_cdf.pp, xp=self._y_cdf.pp, fp=self._y_cdf.vals) + diff 
        elif self.kind == 'ratio': 
            ratio = X_cdf.vals / X_train_vals 
            print(ratio)
            if self.max_ratio is not None:
                ratio = np.min(ratio, self.max_ratio)
            sorted_y_hat = np.interp(x=X_cdf.pp, xp=self._y_cdf.pp, fp=self._y_cdf.vals) * ratio 

        # put things into the right order 
        y_hat = np.full_like(X, np.nan)
        y_hat[sort_inds] = sorted_y_hat[1:-1]

        # If extrapolate is 1to1, apply the offset between X and y to the
        # tails of y_hat
        if self.extrapolate == '1to1':
            X_fit_len = len(self._X_cdf.vals)
            X_fit_min = self._X_cdf.vals[0]
            X_fit_max = self._X_cdf.vals[-1]

            y_fit_len = len(self._y_cdf.vals)
            y_fit_min = self._y_cdf.vals[0]
            y_fit_max = self._y_cdf.vals[-1]

            # adjust values over fit max
            inds = X > X_fit_max
            if inds.any():
                if X_fit_len == y_fit_len:
                    y_hat[inds] = y_fit_max + (X[inds] - X_fit_max)
                elif X_fit_len > y_fit_len:
                    X_fit_at_y_fit_max = np.interp(
                        self._y_cdf.pp[-1], self._X_cdf.pp, self._X_cdf.vals
                    )
                    y_hat[inds] = y_fit_max + (X[inds] - X_fit_at_y_fit_max)
                elif X_fit_len < y_fit_len:
                    y_fit_at_X_fit_max = np.interp(
                        self._X_cdf.pp[-1], self._y_cdf.pp, self._y_cdf.vals
                    )
                    y_hat[inds] = y_fit_at_X_fit_max + (X[inds] - X_fit_max)

            # adjust values under fit min
            inds = X < X_fit_min
            if inds.any():
                if X_fit_len == y_fit_len:
                    y_hat[inds] = y_fit_min + (X[inds] - X_fit_min)
                elif X_fit_len > y_fit_len:
                    X_fit_at_y_fit_min = np.interp(
                        self._y_cdf.pp[0], self._X_cdf.pp, self._X_cdf.vals
                    )
                    y_hat[inds] = X_fit_min + (X[inds] - X_fit_at_y_fit_min)
                elif X_fit_len < y_fit_len:
                    y_fit_at_X_fit_min = np.interp(
                        self._X_cdf.pp[0], self._y_cdf.pp, self._y_cdf.vals
                    )
                    y_hat[inds] = y_fit_at_X_fit_min + (X[inds] - X_fit_min)

        return y_hat 


class TrendAwareQuantileMappingRegressor(RegressorMixin, BaseEstimator):
    """Experimental meta estimator for performing trend-aware quantile mapping

    Parameters
    ----------
    qm_estimator : object, default=None
        Regressor object such as ``QuantileMappingReressor``.
    """

    def __init__(self, qm_estimator=None, trend_transformer=None):
        self.qm_estimator = qm_estimator
        if trend_transformer is None:
            self.trend_transformer = LinearTrendTransformer()


    def fit(self, X, y):
        """Fit the model.

        Parameters
        ----------
        X : array-like, shape  [n_samples, n_features]
            Training data.

        Returns
        -------
        self : object
        """
        self._X_mean_fit = X.mean()
        self._y_mean_fit = y.mean()

        y_trend = copy.deepcopy(self.trend_transformer)
        y_detrend = y_trend.fit_transform(y)

        X_trend = copy.deepcopy(self.trend_transformer)
        x_detrend = X_trend.fit_transform(X)

        self.qm_estimator.fit(x_detrend, y_detrend)

        return self

    def predict(self, X):
        """Predict regression for target X.

        Parameters
        ----------
        X : array_like, shape [n_samples, n_features]
            Samples.

        Returns
        -------
        y : ndarray of shape (n_samples, )
            Predicted data.
        """
        X_trend = copy.deepcopy(self.trend_transformer)
        x_detrend = X_trend.fit_transform(X)

        y_hat = self.qm_estimator.predict(x_detrend).reshape(-1, 1)

        # add the mean and trend back
<<<<<<< HEAD
        # delta: X (predict) - X (fit) + y --> projected change + historical obs mean 
        delta = (X.mean() - self._X_mean_fit) + self._y_mean_fit
=======

        # slope from X (predict)
        slope = X_trend.lr_model_.coef_[:, 0]

        # delta: X (predict) - X (fit) + y
        delta = (X.mean().values - self._X_mean_fit.values) + self._y_mean_fit.values
>>>>>>> e5cd1564

        # calculate the trendline
        # TODO: think about how this would need to change if we're using a rolling average trend 
        trendline = X_trend.trendline(X)
        trendline -= trendline.mean()  # center at 0

        # apply the trend and delta
        y_hat += trendline + delta

        return y_hat<|MERGE_RESOLUTION|>--- conflicted
+++ resolved
@@ -575,17 +575,8 @@
         y_hat = self.qm_estimator.predict(x_detrend).reshape(-1, 1)
 
         # add the mean and trend back
-<<<<<<< HEAD
         # delta: X (predict) - X (fit) + y --> projected change + historical obs mean 
-        delta = (X.mean() - self._X_mean_fit) + self._y_mean_fit
-=======
-
-        # slope from X (predict)
-        slope = X_trend.lr_model_.coef_[:, 0]
-
-        # delta: X (predict) - X (fit) + y
         delta = (X.mean().values - self._X_mean_fit.values) + self._y_mean_fit.values
->>>>>>> e5cd1564
 
         # calculate the trendline
         # TODO: think about how this would need to change if we're using a rolling average trend 
