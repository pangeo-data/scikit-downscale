import copy

import numpy as np
import pandas as pd
import xarray as xr

DEFAULT_FEATURE_DIM = 'variable'


def xenumerate(arr):
    """
    Multidimensional index iterator for xarray objects

    Return an iterator yielding pairs of array indexers (dicts) and values.

    Parameters
    ----------
    arr : xarray.DataArray
        Input array.

    See Also
    --------
    numpy.ndenumerate
    """

    for index, _ in np.ndenumerate(arr):
        xindex = dict(zip(arr.dims, index))
        yield xindex, arr.isel(**xindex)


def _make_mask(da, reduce_dims):
    _reduce = {d: 0 for d in reduce_dims}
    return da.isel(**_reduce, drop=True).notnull()


def _da_to_df(da, feature_dim=DEFAULT_FEATURE_DIM):
    """ manually construct dataframe """
    if feature_dim in da.dims:
        if feature_dim in da.coords:
            columns = da.coords[feature_dim]
        else:
            size_fd = dict(zip(da.dims, da.shape))[feature_dim]
            columns = [f'feature{i}' for i in range(size_fd)]
    else:
        columns = [f'{feature_dim}_0']
    data = da.transpose('time', ...).data
    df = pd.DataFrame(data, columns=columns, index=da.indexes['time'])
    return df


def _fit_wrapper(X, *args, along_dim='time', feature_dim=DEFAULT_FEATURE_DIM, **kwargs):
    if len(args) == 2:
        y, model = args
    else:
        model = args[0]
        y = None

    # create a mask for this block
    reduce_dims = [along_dim, feature_dim]
    mask = _make_mask(X, reduce_dims)

    # create the empty output array
    models = xr.DataArray(np.empty(mask.shape, dtype=np.object), coords=mask.coords, dims=mask.dims)

    scalar_obj = np.empty((1), dtype=np.object)
    for index, val in xenumerate(mask):
        mod = copy.deepcopy(model)
        if not val:
            continue
        xdf = X[index].pipe(_da_to_df, feature_dim)
        if y is not None:
            ydf = y[index].pipe(_da_to_df, feature_dim)
            scalar_obj[:] = [mod.fit(xdf, ydf, **kwargs)]
        else:
            scalar_obj[:] = [mod.fit(xdf, **kwargs)]
        models[index] = scalar_obj.squeeze()
    return models


def _predict_wrapper(X, models, along_dim=None, feature_dim=DEFAULT_FEATURE_DIM, **kwargs):

    ydims = list(X.dims)
    yshape = list(X.shape)
    ycoords = dict(X.coords)
    ycoords.pop(feature_dim)
    if feature_dim in ydims:
        ydims.pop(X.get_axis_num(feature_dim))
        yshape.pop(X.get_axis_num(feature_dim))

    y = xr.DataArray(np.empty(yshape, dtype=X.dtype), coords=ycoords, dims=ydims)

    for index, model in xenumerate(models):
        xdf = X[index].pipe(_da_to_df, feature_dim)
        ydf = model.item().predict(xdf, **kwargs)
        y[index] = ydf.squeeze()

    return y


def _transform_wrapper(X, models, feature_dim=DEFAULT_FEATURE_DIM, **kwargs):

    dims = list(X.dims)
    shape = list(X.shape)
    coords = dict(X.coords)
<<<<<<< HEAD
    coords.pop(feature_dim)
    if feature_dim in dims:
        dims.pop(X.get_axis_num(feature_dim))
        shape.pop(X.get_axis_num(feature_dim))
=======
>>>>>>> 4e5ad9a9

    xtrans = xr.DataArray(np.empty(shape, dtype=X.dtype), coords=coords, dims=dims)

    for index, model in xenumerate(models):
        xdf = X[index].pipe(_da_to_df, feature_dim)
        for key in models.coords.keys():
            if key in xdf:
                xdf.drop(key)
        xtrans_df = model.item().transform(xdf, **kwargs)
        xtrans[index] = xtrans_df.squeeze()
    return xtrans


class PointWiseDownscaler:
    """
    Pointwise downscaling model wrapper

    Apply a scikit-learn model (e.g. Pipeline) point-by-point. The pipeline
    must implement the fit and predict methods.

    Parameters
    ----------
    model : sklearn.Pipeline or similar
        Object that implements the scikit-learn fit/predict api.
    dim : str, optional
        Dimension to apply the model along. Default is ``time``.
    """

    def __init__(self, model, dim='time'):
        self._dim = dim
        self._model = model
        self._models = None

        if not hasattr(model, 'fit'):
            raise TypeError(
                'Type %s does not have the fit method required'
                ' by PointWiseDownscaler' % type(model)
            )

    def fit(self, X, *args, **kwargs):
        """Fit the model

        Fit all the transforms one after the other and transform the
        data, then fit the transformed data using the final estimator.

        Parameters
        ----------
        X : xarray.DataArray or xarray.Dataset
            Training data. Must fulfill input requirements of first step of
            the pipeline. If an xarray.Dataset is passed, it will be converted
            to an array using `to_array()`.
        y : xarray.DataArray, optional
            Training targets. Must fulfill label requirements for all steps
            of the pipeline.
        feature_dim : str, optional
            Name of feature dimension.
        **fit_params : dict of string -> object
            Parameters passed to the ``fit`` method of the this model. If the
            model is a sklearn Pipeline, parameters can be passed to each
            step, where each parameter name is prefixed such that parameter
            ``p`` for step ``s`` has key ``s__p``.
        """
        kws = {'along_dim': self._dim, 'feature_dim': DEFAULT_FEATURE_DIM}
        kws.update(kwargs)

        assert len(args) <= 1
        args = list(args)
        args.append(self._model)

        X = self._to_feature_x(X, feature_dim=kws['feature_dim'])

        if X.chunks:
            reduce_dims = [self._dim, kws['feature_dim']]
            mask = _make_mask(X, reduce_dims)
            template = xr.full_like(mask, None, dtype=np.object)
            self._models = xr.map_blocks(_fit_wrapper, X, args=args, kwargs=kws, template=template)
        else:
            self._models = _fit_wrapper(X, *args, **kws)

    def predict(self, X, **kwargs):
        """Apply transforms to the data, and predict with the final estimator

        Parameters
        ----------
        X : xarray.DataArray
            Data to predict on. Must fulfill input requirements of first step
            of the model or pipeline.
        feature_dim : str, optional
            Name of feature dimension.
        **predict_params : dict of string -> object
            Parameters to the ``predict`` called at the end of all
            transformations in the pipeline. Note that while this may be
            used to return uncertainties from some models with return_std
            or return_cov, uncertainties that are generated by the
            transformations in the pipeline are not propagated to the
            final estimator.

        Returns
        -------
        y_pred : xarray.DataArray
        """

        kws = {'along_dim': self._dim, 'feature_dim': DEFAULT_FEATURE_DIM}
        kws.update(kwargs)

        X = self._to_feature_x(X, feature_dim=kws['feature_dim'])

        if X.chunks:
            return xr.map_blocks(_predict_wrapper, X, args=[self._models], kwargs=kws)
        else:
            return _predict_wrapper(X, self._models, **kws)

    def transform(self, X, **kwargs):
        """Apply transforms to the data, and transform with the final estimator

        Parameters
        ----------
        X : xarray.DataArray
            Data to transform on. Must fulfill input requirements of first step
            of the model or pipeline.
        feature_dim : str, optional
            Name of feature dimension.
        **transform_params : dict of string -> object
            Parameters to the ``transform`` called at the end of all
            transformations in the pipeline.

        Returns
        -------
        y_trans : xarray.DataArray
        """

        kws = {'feature_dim': DEFAULT_FEATURE_DIM}
        kws.update(kwargs)

        X = self._to_feature_x(X, feature_dim=kws['feature_dim'])

        if X.chunks:
            return xr.map_blocks(_transform_wrapper, X, args=[self._models], kwargs=kws)
        else:
            return _transform_wrapper(X, self._models, **kws)

    def _to_feature_x(self, X, feature_dim=DEFAULT_FEATURE_DIM):
        # xarray.Dataset --> xarray.DataArray
        if isinstance(X, xr.Dataset):
            X = X.to_array(feature_dim)

        if feature_dim not in X.dims:
            X = X.expand_dims(**{feature_dim: [f'{feature_dim}_0']}, axis=1)

        X = X.transpose(self._dim, feature_dim, ...)

        return X

    def __repr__(self):
        summary = ['<skdownscale.{}>'.format(self.__class__.__name__)]
        summary.append('  Fit Status: {}'.format(self._models is not None))
        summary.append('  Model:\n    {}'.format(self._model))
        return '\n'.join(summary)<|MERGE_RESOLUTION|>--- conflicted
+++ resolved
@@ -102,13 +102,6 @@
     dims = list(X.dims)
     shape = list(X.shape)
     coords = dict(X.coords)
-<<<<<<< HEAD
-    coords.pop(feature_dim)
-    if feature_dim in dims:
-        dims.pop(X.get_axis_num(feature_dim))
-        shape.pop(X.get_axis_num(feature_dim))
-=======
->>>>>>> 4e5ad9a9
 
     xtrans = xr.DataArray(np.empty(shape, dtype=X.dtype), coords=coords, dims=dims)
 
