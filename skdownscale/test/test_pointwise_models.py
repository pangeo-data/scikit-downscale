--- conflicted
+++ resolved
@@ -107,21 +107,12 @@
 
 
 @pytest.mark.parametrize(
-<<<<<<< HEAD
-    'model_cls',
-    [
-        BcsdTemperature,
-        PureAnalog,
-        AnalogRegression,
-        ZScoreRegressor,
-        QuantileMappingReressor,
-        PureRegression,
-=======
     'model',
     [
         BcsdTemperature(),
         PureAnalog(),
         AnalogRegression(),
+        PureRegression(),
         ZScoreRegressor(),
         QuantileMappingReressor(),
         QuantileMappingReressor(extrapolate='min'),
@@ -133,7 +124,6 @@
         EquidistantCdfMatcher(extrapolate='max'),
         EquidistantCdfMatcher(extrapolate='both'),
         EquidistantCdfMatcher(extrapolate='1to1'),
->>>>>>> aeb88db8
     ],
 )
 def test_linear_model(model):
