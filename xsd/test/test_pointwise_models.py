--- conflicted
+++ resolved
@@ -1,27 +1,16 @@
 import numpy as np
 import pandas as pd
-<<<<<<< HEAD
-=======
-import xarray as xr
-
-from sklearn.linear_model.base import LinearModel
-
->>>>>>> d3d37832
-import pytest
 import xarray as xr
 from sklearn.linear_model.base import LinearModel
+import pytest
 
 from xsd.pointwise_models import (
     AnalogRegression,
     BcsdPrecipitation,
     BcsdTemperature,
     PureAnalog,
-<<<<<<< HEAD
     ZScoreRegressor,
-=======
-    AnalogRegression,
-    ZScoreRegressor
->>>>>>> d3d37832
+
 )
 from xsd.pointwise_models.utils import LinearTrendTransformer, QuantileMapper
 
@@ -79,11 +68,7 @@
 
 
 @pytest.mark.parametrize(
-<<<<<<< HEAD
     "model_cls", [BcsdTemperature, PureAnalog, AnalogRegression, ZScoreRegressor]
-=======
-    "model_cls", [BcsdPrecipitation, BcsdTemperature, PureAnalog, AnalogRegression, ZScoreRegressor]
->>>>>>> d3d37832
 )
 def test_linear_model(model_cls):
 
@@ -102,7 +87,6 @@
     assert isinstance(model, LinearModel)
 
 
-<<<<<<< HEAD
 @pytest.mark.parametrize("model_cls", [BcsdPrecipitation])
 def test_linear_model_prec(model_cls):
 
@@ -135,23 +119,10 @@
     scale_expected = xr.DataArray(
         data_scale_expected, name="foo", dims=["day"], coords={"day": np.arange(1, 365)}
     ).to_series()
-=======
-def test_zscore_scale():
-    time = pd.date_range(start='2018-01-01', end='2020-01-01')
-    data_X = np.linspace(0, 1, len(time))
-    data_y = data_X * 2
-
-    X = xr.DataArray(data_X, name='foo', dims=['index'], coords={'index': time}).to_dataframe()
-    y = xr.DataArray(data_y, name='foo', dims=['index'], coords={'index': time}).to_dataframe()
-
-    data_scale_expected = [2 for i in np.zeros(364)]
-    scale_expected = xr.DataArray(data_scale_expected, name='foo', dims=['day'], coords={'day': np.arange(1, 365)}).to_dataframe()
->>>>>>> d3d37832
 
     zscore = ZScoreRegressor()
     zscore.fit(X, y)
 
-<<<<<<< HEAD
     np.testing.assert_allclose(zscore.scale_, scale_expected)
 
 
@@ -170,25 +141,10 @@
     shift_expected = xr.DataArray(
         np.ones(364), name="foo", dims=["day"], coords={"day": np.arange(1, 365)}
     ).to_series()
-=======
-    np.testing.assert_allclose(zscore.scale, scale_expected)
-
-
-def test_zscore_shift():
-    time = pd.date_range(start='2018-01-01', end='2020-01-01')
-    data_X = np.zeros(len(time))
-    data_y = np.ones(len(time))
-
-    X = xr.DataArray(data_X, name='foo', dims=['index'], coords={'index': time}).to_dataframe()
-    y = xr.DataArray(data_y, name='foo', dims=['index'], coords={'index': time}).to_dataframe()
-
-    shift_expected = xr.DataArray(np.ones(364), name='foo', dims=['day'], coords={'day': np.arange(1, 365)}).to_dataframe()
->>>>>>> d3d37832
 
     zscore = ZScoreRegressor()
     zscore.fit(X, y)
 
-<<<<<<< HEAD
     np.testing.assert_allclose(zscore.shift_, shift_expected)
 
 
@@ -217,27 +173,5 @@
     ).to_dataframe()
     expected[0:i] = "NaN"
     expected[-i:] = "NaN"
-=======
-    np.testing.assert_allclose(zscore.shift, shift_expected)
-
-
-def test_zscore_predict():
-    time = pd.date_range(start='2018-01-01', end='2020-01-01')
-    data_X = np.linspace(0, 1, len(time))
-
-    X = xr.DataArray(data_X, name='foo', dims=['index'], coords={'index': time}).to_dataframe()
-
-    shift = xr.DataArray(np.zeros(364), name='foo', dims=['day'], coords={'day': np.arange(1, 365)}).to_dataframe()
-    scale = xr.DataArray(np.ones(364), name='foo', dims=['day'], coords={'day': np.arange(1, 365)}).to_dataframe()
-
-    zscore = ZScoreRegressor()
-    zscore.shift = shift
-    zscore.scale = scale
-
-    i = int(zscore.window_width / 2)
-    expected = xr.DataArray(data_X, name='foo', dims=['index'], coords={'index': time}).to_dataframe()
-    expected[0:i] = 'NaN'
-    expected[-i:] = 'NaN'
->>>>>>> d3d37832
 
     np.testing.assert_allclose(zscore.predict(X).astype(float), expected.astype(float))