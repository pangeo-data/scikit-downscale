ci:
  autoupdate_schedule: quarterly
  autofix_prs: false

repos:
  - repo: https://github.com/pre-commit/pre-commit-hooks
    rev: v4.2.0
    hooks:
      - id: trailing-whitespace
      - id: end-of-file-fixer
      - id: check-docstring-first
      - id: check-json
      - id: check-yaml
      - id: double-quote-string-fixer

  - repo: https://github.com/PyCQA/flake8
    rev: 4.0.1
    hooks:
      - id: flake8
  - repo: https://github.com/asottile/seed-isort-config
    rev: v2.2.0
    hooks:
      - id: seed-isort-config
  - repo: https://github.com/PyCQA/isort
    rev: 5.10.1
    hooks:
      - id: isort

<<<<<<< HEAD
  - repo: https://github.com/ambv/black
=======
  - repo: https://github.com/psf/black
>>>>>>> aeddf51a
    rev: 22.3.0
    hooks:
      - id: black
        args: ["--line-length", "100", "--skip-string-normalization"]<|MERGE_RESOLUTION|>--- conflicted
+++ resolved
@@ -26,11 +26,7 @@
     hooks:
       - id: isort
 
-<<<<<<< HEAD
-  - repo: https://github.com/ambv/black
-=======
   - repo: https://github.com/psf/black
->>>>>>> aeddf51a
     rev: 22.3.0
     hooks:
       - id: black
